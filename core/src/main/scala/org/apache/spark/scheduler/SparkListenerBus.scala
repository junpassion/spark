/*
 * Licensed to the Apache Software Foundation (ASF) under one or more
 * contributor license agreements.  See the NOTICE file distributed with
 * this work for additional information regarding copyright ownership.
 * The ASF licenses this file to You under the Apache License, Version 2.0
 * (the "License"); you may not use this file except in compliance with
 * the License.  You may obtain a copy of the License at
 *
 *    http://www.apache.org/licenses/LICENSE-2.0
 *
 * Unless required by applicable law or agreed to in writing, software
 * distributed under the License is distributed on an "AS IS" BASIS,
 * WITHOUT WARRANTIES OR CONDITIONS OF ANY KIND, either express or implied.
 * See the License for the specific language governing permissions and
 * limitations under the License.
 */

package org.apache.spark.scheduler

import org.apache.spark.util.ListenerBus

/**
 * A [[SparkListenerEvent]] bus that relays [[SparkListenerEvent]]s to its listeners
 */
<<<<<<< HEAD
private[spark] trait SparkListenerBus extends Logging {

  // SparkListeners attached to this event bus. Marked `protected[spark]` for access in tests.
  protected[spark] val sparkListeners = new ArrayBuffer[SparkListener]
    with mutable.SynchronizedBuffer[SparkListener]

  def addListener(listener: SparkListener) {
    sparkListeners += listener
  }
=======
private[spark] trait SparkListenerBus extends ListenerBus[SparkListener, SparkListenerEvent] {
>>>>>>> 6f341310

  override def onPostEvent(listener: SparkListener, event: SparkListenerEvent): Unit = {
    event match {
      case stageSubmitted: SparkListenerStageSubmitted =>
        listener.onStageSubmitted(stageSubmitted)
      case stageCompleted: SparkListenerStageCompleted =>
        listener.onStageCompleted(stageCompleted)
      case jobStart: SparkListenerJobStart =>
        listener.onJobStart(jobStart)
      case jobEnd: SparkListenerJobEnd =>
        listener.onJobEnd(jobEnd)
      case taskStart: SparkListenerTaskStart =>
        listener.onTaskStart(taskStart)
      case taskGettingResult: SparkListenerTaskGettingResult =>
        listener.onTaskGettingResult(taskGettingResult)
      case taskEnd: SparkListenerTaskEnd =>
        listener.onTaskEnd(taskEnd)
      case environmentUpdate: SparkListenerEnvironmentUpdate =>
        listener.onEnvironmentUpdate(environmentUpdate)
      case blockManagerAdded: SparkListenerBlockManagerAdded =>
        listener.onBlockManagerAdded(blockManagerAdded)
      case blockManagerRemoved: SparkListenerBlockManagerRemoved =>
        listener.onBlockManagerRemoved(blockManagerRemoved)
      case unpersistRDD: SparkListenerUnpersistRDD =>
        listener.onUnpersistRDD(unpersistRDD)
      case applicationStart: SparkListenerApplicationStart =>
        listener.onApplicationStart(applicationStart)
      case applicationEnd: SparkListenerApplicationEnd =>
        listener.onApplicationEnd(applicationEnd)
      case metricsUpdate: SparkListenerExecutorMetricsUpdate =>
        listener.onExecutorMetricsUpdate(metricsUpdate)
      case executorAdded: SparkListenerExecutorAdded =>
        listener.onExecutorAdded(executorAdded)
      case executorRemoved: SparkListenerExecutorRemoved =>
        listener.onExecutorRemoved(executorRemoved)
    }
  }

}<|MERGE_RESOLUTION|>--- conflicted
+++ resolved
@@ -22,19 +22,7 @@
 /**
  * A [[SparkListenerEvent]] bus that relays [[SparkListenerEvent]]s to its listeners
  */
-<<<<<<< HEAD
-private[spark] trait SparkListenerBus extends Logging {
-
-  // SparkListeners attached to this event bus. Marked `protected[spark]` for access in tests.
-  protected[spark] val sparkListeners = new ArrayBuffer[SparkListener]
-    with mutable.SynchronizedBuffer[SparkListener]
-
-  def addListener(listener: SparkListener) {
-    sparkListeners += listener
-  }
-=======
 private[spark] trait SparkListenerBus extends ListenerBus[SparkListener, SparkListenerEvent] {
->>>>>>> 6f341310
 
   override def onPostEvent(listener: SparkListener, event: SparkListenerEvent): Unit = {
     event match {
